--- conflicted
+++ resolved
@@ -1,33 +1,3 @@
-<<<<<<< HEAD
-//package billing;
-//
-///**
-// * Represents an individual bill for medical services.
-// * This class contains details such as patient ID, ward name and total charges.
-// */
-//
-//public class Bill {
-//    private String patientId;
-//    private String wardName;
-//    private double totalCharge;
-//    private double insuranceCoverage;
-//    private double totalPayable;
-//
-//    public Bill(String patientId, String wardName, double totalCharge, double insuranceCoverage, double totalPayable) {
-//        this.patientId = patientId;
-//        this.wardName = wardName;
-//        this.totalCharge = totalCharge;
-//        this.insuranceCoverage = insuranceCoverage;
-//        this.totalPayable = totalPayable;
-//    }
-//
-//    @Override
-//    public String toString() {
-//        return "Patient ID: " + patientId + ", Ward: " + wardName + ", Total Charge: $" + totalCharge +
-//                ", Insurance Coverage: $" + insuranceCoverage + ", Amount Payable: $" + totalPayable;
-//    }
-//}
-=======
 package billing;
 
 
@@ -75,5 +45,4 @@
                     categorizedCharges.getOrDefault(category, BigDecimal.ZERO).add(totalPrice));
         }
     }
-}
->>>>>>> e3eaf2e0
+}