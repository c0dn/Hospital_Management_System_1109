--- conflicted
+++ resolved
@@ -1,68 +1,3 @@
-<<<<<<< HEAD
-//package billing;
-//
-//import policy.InsuranceStatus;
-//import wards.Ward;
-//import humans.Patient;
-//import policy.InsurancePolicy;
-//import java.util.HashMap;
-//import java.util.Map;
-//
-///**
-// * Handles the calculations of the medical bills.
-// * The class includes calculations for total charges, insurance coverage and total payable.
-// */
-//
-////currently missing diagnosisCharges, consultationFees, medicationCosts, procedureCharges
-////submitting insurance claim should be referencing total charges (invoice) and insuranceCoverage
-////approved insurance claim should be referencing total payable and insuranceCoverage
-//
-//public class Methods {
-//    private static Map<String, Bill> billingRecords = new HashMap<>();
-//
-//    public static void generateBill(Patient patient, Ward ward, InsurancePolicy insurancePolicy, int days,
-//                                    double procedureCharges, double diagnosisCharges,
-//                                    double consultationFees, double medicationCosts) {
-//
-//        double dailyRate = ward.getDailyRate();
-//        double deductible = insurancePolicy.getDeductible();
-//        double totalCharge = (dailyRate * days) + procedureCharges + diagnosisCharges + consultationFees + medicationCosts;
-//        double remainingAfterDeductible = totalCharge - deductible;
-//        double insuranceCoverage = remainingAfterDeductible * insurancePolicy.getCoInsuranceRate();
-//        double totalPayable = totalCharge - insuranceCoverage;
-//
-//        String policyId = insurancePolicy.getPolicyId();
-//        String insuranceProvider = insurancePolicy.getInsuranceProvider();
-//        InsuranceStatus insuranceStatus = insurancePolicy.getInsuranceStatus();
-//
-//        Bill bill = billnew Bill(patient.getPatientId(), totalCharge, insuranceCoverage, totalPayable,
-//                policyId, insuranceProvider, insuranceStatus, dailyRate, days,
-//                procedureCharges, diagnosisCharges, consultationFees, medicationCosts,
-//                remainingAfterDeductible); // ward.getName(),
-//
-//        System.out.println(" **Invoice for Patient: " + patient.getName() + " (ID: " + patient.getPatientId() + ")**");
-//        System.out.println("Ward: " + " (Daily Rate: $" + dailyRate + ")");
-//        System.out.println("Insurance Provider: " + insuranceProvider + " (Policy ID: " + policyId + ", Status: " + insuranceStatus + ")");
-//        System.out.println("Total Charges: $" + totalCharge);
-//        System.out.println("Deductible amoun: $" + deductible);
-//        System.out.println("Insurance Coverage: $" + insuranceCoverage);
-//        System.out.println("Amount Payable by Patient: $" + totalPayable);
-//
-//        billingRecords.put(patient.getPatientId(), bill);
-//
-//    }
-//    public static void displayAllBills() {
-//        System.out.println("\n **All Patient Billing Records**");
-//        for (Bill bill : billingRecords.values()) {
-//            System.out.println(bill);
-//        }
-//    }
-//
-//    public static Bill displayPatientBill(String patientId) {
-//        return billingRecords.get(patientId);
-//    }
-//}
-=======
 /* package billing;
 
 import policy.InsuranceStatus;
@@ -125,5 +60,4 @@
     public static Bill displayPatientBill(String patientId) {
         return billingRecords.get(patientId);
     }
-} */
->>>>>>> 39750c01
+} */