package claims;

import humans.Patient;
import medical.MedicalRecord;
import policy.InsurancePolicy;

import java.time.LocalDate;

/**
 * Represents an insurance claim made.
 * <p>
 *     This class includes details such as the claim amount, type of claim, submission date, and associated policy information.
 * </p>
 */

public class InsuranceClaim {

    /** Unique identifier for the insurance claim. */
    private final String claimId;

    /** Medical record associated with the claim. */
    private MedicalRecord medicalRecord;

    /** Name of the insurance provider handling the claim. */
    private String insuranceProvider;

    /** The insurance policy under which the claim is made. */
    private InsurancePolicy insurancePolicy;

    /** The patient associated with the claim. */
    private Patient patient;

    /** The date when the claim was submitted. */
    private LocalDate submissionDate;

    /** The current status of the claim. */
    private ClaimStatus claimStatus;

    /** The total amount claimed. */
    private double claimAmount;

    /** Additional comments related to the claim. */
    private String comments;

    /**
     * Constructs an InsuranceClaim with the given details.
     *
     * @param claimId Unique identifier for the details.
     * @param medicalRecord Medical record associated with the claim.
     * @param insuranceProvider Name of the insurance provider.
     * @param insurancePolicy The insurance policy under which the claim is made.
     * @param patient The patient associated with the claim.
     * @param submissionDate The date when the claim was submitted.
     * @param claimStatus The current status of the claim.
     * @param claimAmount The total amount claimed.
     * @param comments Additional comments related to the claim.
     */
    public InsuranceClaim(String claimId, MedicalRecord medicalRecord, String insuranceProvider,
                          InsurancePolicy insurancePolicy, Patient patient, LocalDate submissionDate,
                          ClaimStatus claimStatus, double claimAmount, String comments) {
        this.claimId = claimId;
        this.medicalRecord = medicalRecord;
        this.insuranceProvider = insuranceProvider;
        this.insurancePolicy = insurancePolicy;
        this.patient = patient;
        this.submissionDate = submissionDate;
        this.claimStatus = claimStatus;
        this.claimAmount = claimAmount;
        this.comments = comments;
    }

    // getters

    /**
     * Retrieves the unique identifier for the claim.
     *
     * @return The claim ID.
     */
    public String getClaimId() { return claimId; }

    /**
     * Retrieves the medical record associated with the claim.
     *
     * @return The medical record.
     */
    public MedicalRecord getMedicalRecord() { return medicalRecord; }

    /**
     * Retrieves the name of the insurance provider handling the claim.
     *
     * @return The insurance provider name.
     */
    public String getInsuranceProvider() { return insuranceProvider; }

    /**
     * Retrieves the insurance policy under which the claim is made.
     *
     * @return The insurance policy.
     */
    public InsurancePolicy getInsurancePolicy() { return insurancePolicy; }

    /**
     * Retrieves the patient associated with the claim.
     *
     * @return The patient.
     */
    public Patient getPatient() { return patient; }

    /**
     * Retrieves the date when the claim was submitted.
     *
     * @return The submission date.
     */
    public LocalDate getSubmissionDate() { return submissionDate; }

    /**
     * Retrieves the current status of the claim.
     *
     * @return The claim status.
     */
    public ClaimStatus getClaimStatus() { return claimStatus; }

    /**
     * Return the total amount claimed.
     *
     * @return The claim amount.
     */
    public double getClaimAmount() { return claimAmount; }

    /**
     * Retrieves any additional comments related to the claim.
     *
     * @return The comments.
     */
    public String getComments() { return comments; }

    /**
     * Sets the claim status of claim.
     *
     * @param claimStatus The claim status.
     */
    public void setClaimStatus(ClaimStatus claimStatus) {
        this.claimStatus = claimStatus;
    } //setter, may change over time approved etc

    /**
     * Sets the comments of the claim.
     *
     * @param comments The comments.
     */
    public void setComments(String comments) {
        this.comments = comments;
    }//setter, add comments overtime

<<<<<<< HEAD
    public void displayClaimInfo(){
        System.out.format("Claim ID: %s%n", claimId);
        System.out.format("Medical Record: %s%n", medicalRecord);
        System.out.format("Insurance Provider: %s%n", insuranceProvider);
        System.out.format("Insurance Policy: %s%n", insurancePolicy);
        System.out.format("Patient: %s%n", patient);
        System.out.format("Submission Date: %s%n", submissionDate);
        System.out.format("Claim Status: %s%n", claimStatus);
        System.out.format("Claim Amount: %.2f%n", claimAmount);
        System.out.format("Comments: %s%n", comments);

    }


=======
    public void displayClaimInfo() {
        System.out.printf("\n\n%-10s %-14s %-19s %-14s %-10s %-14s %-11s %-12s %-14s%n",
                "Claim ID", "Medical Record", "Insurance Provider", "Policy", "Patient", "Submission Date", "Status", "Amount", "Comments");
        System.out.printf("%-10s %-14s %-19s %-14s %-10s %-14s %-11s %-12.2f %-14s%n",
                claimId, medicalRecord, insuranceProvider, insurancePolicy, patient, submissionDate, claimStatus, claimAmount, comments);
    }

>>>>>>> 1ee9085e
}<|MERGE_RESOLUTION|>--- conflicted
+++ resolved
@@ -152,7 +152,6 @@
         this.comments = comments;
     }//setter, add comments overtime
 
-<<<<<<< HEAD
     public void displayClaimInfo(){
         System.out.format("Claim ID: %s%n", claimId);
         System.out.format("Medical Record: %s%n", medicalRecord);
@@ -167,13 +166,4 @@
     }
 
 
-=======
-    public void displayClaimInfo() {
-        System.out.printf("\n\n%-10s %-14s %-19s %-14s %-10s %-14s %-11s %-12s %-14s%n",
-                "Claim ID", "Medical Record", "Insurance Provider", "Policy", "Patient", "Submission Date", "Status", "Amount", "Comments");
-        System.out.printf("%-10s %-14s %-19s %-14s %-10s %-14s %-11s %-12.2f %-14s%n",
-                claimId, medicalRecord, insuranceProvider, insurancePolicy, patient, submissionDate, claimStatus, claimAmount, comments);
-    }
-
->>>>>>> 1ee9085e
 }