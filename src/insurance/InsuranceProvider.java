--- conflicted
+++ resolved
@@ -20,9 +20,6 @@
     /** The name of the insurance provider. */
     protected String providerName;
 
-<<<<<<< HEAD
-    public abstract boolean processClaim(Patient patient, InsuranceClaim claim);
-=======
     /**
      * Processes a claim for a patient.
      * <p>
@@ -34,7 +31,7 @@
      * @return A boolean value indicating whether the claim was successfully processed.
      */
     public abstract boolean processClaim(Patient patient, Bill bill);
->>>>>>> 17cdc547
+    public abstract boolean processClaim(Patient patient, InsuranceClaim claim);
 
     /**
      * Retrieves the insurance policy for a given patient.
