package humans;

<<<<<<< HEAD
=======
import java.util.Random;

/**
 * Builder class for creating instances of {@link Doctor}.
 * Extends {@link StaffBuilder} to include additional attributes and validation specific to doctors.
 */
>>>>>>> 82e378c8
public class DoctorBuilder extends StaffBuilder<DoctorBuilder> {
    /** The Medical Council Registration (MCR) number of the doctor. */
    String mcr;

    /**
     * Default constructor for {@code DoctorBuilder}.
     * It is package-private to enforce controlled instantiation via {@link StaffBuilder}.
     */
    DoctorBuilder() {}

    /**
     * Sets the Medical Council Registration (MCR) number for the doctor.
     *
     * @param mcr The MCR number to be assigned to the doctor.
     * @return The current instance of the {@code DoctorBuilder} to allow method chaining.
     */
    public DoctorBuilder mcr(String mcr) {
        this.mcr = mcr;
        return this;
    }

    /**
     * Populates the builder with randomly generated base data, including a random MCR number.
     * This method:
     * <ul>
     *   <li>Generates an MCR number in the format {@code M12345A}.</li>
     *   <li>Sets the title to "Doctor".</li>
     *   <li>Assigns the department as "Medical".</li>
     * </ul>
     *
     * @return The current instance of the {@code DoctorBuilder} to allow method chaining.
     */
    @Override
    public DoctorBuilder withRandomBaseData() {
        super.withRandomBaseData();
        this.mcr = dataGenerator.generateMCRNumber();
        this.title = "Doctor";
        this.department = "Medical";
        return self();
    }

    /**
     * Validates that all required fields for a doctor are set before building the object.
     * This includes:
     * <ul>
     *   <li>Ensuring that the MCR number is not {@code null} or empty.</li>
     * </ul>
     *
     * @throws IllegalStateException if the MCR number is missing.
     */
    @Override
    protected void validateRequiredFields() {
        super.validateRequiredFields();
        if (mcr == null || mcr.isEmpty()) {
            throw new IllegalStateException("MCR number is required for a doctor");
        }
    }

    /**
     * Builds and returns a {@link Doctor} object using the configured attributes.
     * This method validates the required fields before creating the object.
     *
     * @return A fully constructed {@link Doctor} instance.
     * @throws IllegalStateException if required fields are missing.
     */
    @Override
    public Doctor build() {
        validateRequiredFields();
        return new Doctor(this);
    }
}<|MERGE_RESOLUTION|>--- conflicted
+++ resolved
@@ -1,14 +1,11 @@
 package humans;
 
-<<<<<<< HEAD
-=======
 import java.util.Random;
 
 /**
  * Builder class for creating instances of {@link Doctor}.
  * Extends {@link StaffBuilder} to include additional attributes and validation specific to doctors.
  */
->>>>>>> 82e378c8
 public class DoctorBuilder extends StaffBuilder<DoctorBuilder> {
     /** The Medical Council Registration (MCR) number of the doctor. */
     String mcr;
