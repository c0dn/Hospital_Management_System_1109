package humans;

import java.time.LocalDate;
import java.util.ArrayList;
import java.util.List;
import java.util.Random;

/**
 * Represents a patient in the insurance system.
 * Patients have medical records have insurance details.
 */

public class Patient extends Human {
    /** The unique identifier for the patient. */
    private final String patientId;
    /** A list of the patient's drug allergies. */
    private List<String> drugAllergies;
    /** The next of kin's name. */
    private String nokName;
    /** The next of kin's residential address. */
    private String nokAddress;
    /** The relationship of the patient and the next of kin. */
    private NokRelation nokRelation;
    /** The patient's height in metres. */
    private double height; // in meters
<<<<<<< HEAD
    private double weight; // in kilograms
//    private InsurancePolicy insurancePolicy;
=======
    /** The patient's weight in kilograms. */
    private double weight;
    /** Represents the occupation of a patient. */
>>>>>>> 1ee9085e
    private String occupation;
    /** Represents the name of the company where the patient is employed. */
    private String companyName;
    /** Represents the business address of the company associated with the patient. */
    private String companyAddress;
<<<<<<< HEAD

    public Patient(String name, LocalDate dateOfBirth, String nricFin,
                   MaritalStatus maritalStatus, ResidentialStatus residentialStatus,
                   String nationality, String address, Contact contact,
                   Sex sex, BloodType bloodType, boolean isVaccinated,
                   String patientId, List<String> drugAllergies,
                   List<MedicalRecord> medicalRecords, String nokName,
                   String nokAddress, String nokRelation,
                   double height, double weight, String occupation,
                   String companyName,String companyAddress) {

        super(name, dateOfBirth, nricFin, maritalStatus, residentialStatus,
                nationality, address, contact, sex, bloodType, isVaccinated);

        this.patientId = patientId;
        this.drugAllergies = drugAllergies;
        this.medicalRecords = medicalRecords;
        this.nokName = nokName;
        this.nokAddress = nokAddress;
        this.nokRelation = nokRelation;
        this.height = height;
        this.weight = weight;
//        this.insurancePolicy = insurancePolicy;
        this.occupation = occupation;
        this.companyName = companyName;
        this.companyAddress=companyAddress;
=======

>>>>>>> 1ee9085e

    /**
     * Constructs a new {@code Patient} instance using the given {@code PatientBuilder}.
     * This constructor initializes the patient-specific attributes by copying
     * the values provided through the builder.
     *
     * @param builder The {@code PatientBuilder} instance containing the data
     *                to initialize the {@code Patient} object. Fields such as
     *                patientId, drugAllergies, next of kin details, height,
     *                weight, occupation, and company details are expected
     *                to be set in the builder before constructing a {@code Patient}.
     */
    Patient(PatientBuilder builder) {
        super(builder);
        this.patientId = builder.patientId;
        this.drugAllergies = new ArrayList<>(builder.drugAllergies);
        this.nokName = builder.nokName;
        this.nokAddress = builder.nokAddress;
        this.nokRelation = builder.nokRelation;
        this.height = builder.height;
        this.weight = builder.weight;
        this.occupation = builder.occupation;
        this.companyName = builder.companyName;
        this.companyAddress = builder.companyAddress;
    }

    public static PatientBuilder builder() {
        return new PatientBuilder();
    }

    public String getPatientId() {
        return patientId;
    }

    public String getName() {
        return name;
    }

<<<<<<< HEAD
    public String getOccupation() {
        return occupation;
    }

    public String getCompanyName() {
        return companyName;
    }

    public String getCompanyAddress() {
        return companyAddress;
    }

=======

    public void displayPatientInfo() {
        System.out.printf("\n\n%-20s%-15s%-20s%-15s%-15s%-25s%-20s%-20s%-60s%n",
                "Name", "Patient ID", "Date of Birth", "Height", "Weight", "Drug Allergies", "NOK Name", "NOK Relation", "NOK Address");

        System.out.printf("%-20s%-15s%-20s%-15.2f%-15.2f%-25s%-20s%-20s%-60s%n",
                name, patientId, dateOfBirth, height, weight, String.join(", ", drugAllergies), nokName, nokRelation, nokAddress);
    }
>>>>>>> 1ee9085e

    public void displayInsrPatient() {
        System.out.printf("\n\n%-13s %-30s %-11s %-18s %-24s %-14s %-18s %-30s%n",
                "Patient ID", "Name of Insured", "NRIC/FIN", "Contact", "Mailing Address", "Occupation", "Company Name", "Company Address");
        System.out.printf("%-13s %-30s %-11s %-18s %-24s %-14s %-18s %-30s%n",
                patientId, name, nricFin, contact, address, occupation, companyName, companyAddress);
    }

<<<<<<< HEAD

    public void displayInsrPatient(){
        System.out.println("Patient ID: " + getPatientId());
        System.out.println("Name of Insured/Covered Member: " + getName());
        System.out.println("NRIC/FIN: " + getNricFin());
        System.out.println("Contact Information: " + getContact());
        System.out.println("Mailing Address: " + getAddress());
        System.out.println("Occupation: " + getOccupation());
        System.out.println("Company Name: " + getCompanyName());
        System.out.println("Company Business Address: " + getCompanyAddress());
=======
    @Override
    public String toString() {
        return "Patient Name: " + name + ", Patient ID: " + patientId;
>>>>>>> 1ee9085e
    }
}<|MERGE_RESOLUTION|>--- conflicted
+++ resolved
@@ -1,9 +1,6 @@
 package humans;
 
-import java.time.LocalDate;
-import java.util.ArrayList;
 import java.util.List;
-import java.util.Random;
 
 /**
  * Represents a patient in the insurance system.
@@ -22,50 +19,16 @@
     /** The relationship of the patient and the next of kin. */
     private NokRelation nokRelation;
     /** The patient's height in metres. */
-    private double height; // in meters
-<<<<<<< HEAD
-    private double weight; // in kilograms
-//    private InsurancePolicy insurancePolicy;
-=======
+    private double height;
     /** The patient's weight in kilograms. */
     private double weight;
     /** Represents the occupation of a patient. */
->>>>>>> 1ee9085e
     private String occupation;
     /** Represents the name of the company where the patient is employed. */
     private String companyName;
     /** Represents the business address of the company associated with the patient. */
     private String companyAddress;
-<<<<<<< HEAD
 
-    public Patient(String name, LocalDate dateOfBirth, String nricFin,
-                   MaritalStatus maritalStatus, ResidentialStatus residentialStatus,
-                   String nationality, String address, Contact contact,
-                   Sex sex, BloodType bloodType, boolean isVaccinated,
-                   String patientId, List<String> drugAllergies,
-                   List<MedicalRecord> medicalRecords, String nokName,
-                   String nokAddress, String nokRelation,
-                   double height, double weight, String occupation,
-                   String companyName,String companyAddress) {
-
-        super(name, dateOfBirth, nricFin, maritalStatus, residentialStatus,
-                nationality, address, contact, sex, bloodType, isVaccinated);
-
-        this.patientId = patientId;
-        this.drugAllergies = drugAllergies;
-        this.medicalRecords = medicalRecords;
-        this.nokName = nokName;
-        this.nokAddress = nokAddress;
-        this.nokRelation = nokRelation;
-        this.height = height;
-        this.weight = weight;
-//        this.insurancePolicy = insurancePolicy;
-        this.occupation = occupation;
-        this.companyName = companyName;
-        this.companyAddress=companyAddress;
-=======
-
->>>>>>> 1ee9085e
 
     /**
      * Constructs a new {@code Patient} instance using the given {@code PatientBuilder}.
@@ -104,20 +67,6 @@
         return name;
     }
 
-<<<<<<< HEAD
-    public String getOccupation() {
-        return occupation;
-    }
-
-    public String getCompanyName() {
-        return companyName;
-    }
-
-    public String getCompanyAddress() {
-        return companyAddress;
-    }
-
-=======
 
     public void displayPatientInfo() {
         System.out.printf("\n\n%-20s%-15s%-20s%-15s%-15s%-25s%-20s%-20s%-60s%n",
@@ -126,7 +75,6 @@
         System.out.printf("%-20s%-15s%-20s%-15.2f%-15.2f%-25s%-20s%-20s%-60s%n",
                 name, patientId, dateOfBirth, height, weight, String.join(", ", drugAllergies), nokName, nokRelation, nokAddress);
     }
->>>>>>> 1ee9085e
 
     public void displayInsrPatient() {
         System.out.printf("\n\n%-13s %-30s %-11s %-18s %-24s %-14s %-18s %-30s%n",
@@ -135,21 +83,8 @@
                 patientId, name, nricFin, contact, address, occupation, companyName, companyAddress);
     }
 
-<<<<<<< HEAD
-
-    public void displayInsrPatient(){
-        System.out.println("Patient ID: " + getPatientId());
-        System.out.println("Name of Insured/Covered Member: " + getName());
-        System.out.println("NRIC/FIN: " + getNricFin());
-        System.out.println("Contact Information: " + getContact());
-        System.out.println("Mailing Address: " + getAddress());
-        System.out.println("Occupation: " + getOccupation());
-        System.out.println("Company Name: " + getCompanyName());
-        System.out.println("Company Business Address: " + getCompanyAddress());
-=======
     @Override
     public String toString() {
         return "Patient Name: " + name + ", Patient ID: " + patientId;
->>>>>>> 1ee9085e
     }
 }