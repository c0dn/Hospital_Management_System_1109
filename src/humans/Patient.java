--- conflicted
+++ resolved
@@ -66,14 +66,11 @@
         return patientId;
     }
 
-<<<<<<< HEAD
     public String getName() {
         return name;
     }
 
 
-=======
->>>>>>> 39750c01
     public void displayPatientInfo() {
         System.out.printf("\n\n%-20s%-15s%-20s%-15s%-15s%-25s%-20s%-20s%-60s%n",
                 "Name", "Patient ID", "Date of Birth", "Height", "Weight", "Drug Allergies", "NOK Name", "NOK Relation", "NOK Address");
