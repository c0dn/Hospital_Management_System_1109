--- conflicted
+++ resolved
@@ -10,12 +10,9 @@
  * @param <T> The specific subclass of {@code HumanBuilder}, ensuring method chaining returns the correct type.
  */
 abstract class HumanBuilder<T extends HumanBuilder<T>> {
-<<<<<<< HEAD
     protected static final DataGenerator dataGenerator = DataGenerator.getInstance();
-    
-=======
+
     /** The full name of the individual. */
->>>>>>> 82e378c8
     String name;
     /** The date of birth of the individual. */
     LocalDate dateOfBirth;
@@ -55,15 +52,12 @@
         return (T) this;
     }
 
-<<<<<<< HEAD
-=======
     /**
      * Sets the name of the individual.
      *
      * @param name The full name.
      * @return The current builder instance.
      */
->>>>>>> 82e378c8
     public T name(String name) {
         this.name = name;
         return self();
@@ -179,45 +173,6 @@
         return self();
     }
 
-<<<<<<< HEAD
-=======
-    /**
-     * Generates a random NRIC/FIN number in a simplified format.
-     * The format follows the Singaporean convention:
-     * <ul>
-     *   <li>Starts with 'S' or 'T'</li>
-     *   <li>Contains seven numeric digits</li>
-     *   <li>Ends with a random alphabetic checksum</li>
-     * </ul>
-     * <p><strong>Note:</strong> This does not follow actual checksum validation.</p>
-     *
-     * @return A randomly generated NRIC/FIN number.
-     */
-    private String generateNRIC() {
-        Random random = new Random();
-        String prefix = random.nextBoolean() ? "S" : "T";
-        String numbers = String.format("%07d", random.nextInt(10000000));
-        // Note: This is a simplified NRIC generation, not following actual checksum rules
-        char[] checksum = {'J', 'Z', 'I', 'H', 'G', 'F', 'E', 'D', 'C', 'B', 'A'};
-        return prefix + numbers + checksum[random.nextInt(checksum.length)];
-    }
-
-    /**
-     * Populates the builder with randomly generated base data.
-     * This method:
-     * <ul>
-     *   <li>Selects a random name from {@link DataGenerator#SG_NAMES}.</li>
-     *   <li>Generates a random date of birth between 20 and 60 years old.</li>
-     *   <li>Creates a random NRIC/FIN number.</li>
-     *   <li>Assigns random values to marital status, residential status, sex, and blood type.</li>
-     *   <li>Sets a default nationality as "Singaporean".</li>
-     *   <li>Generates a random address and contact information.</li>
-     *   <li>Determines vaccination status randomly.</li>
-     * </ul>
-     *
-     * @return The current builder instance.
-     */
->>>>>>> 82e378c8
     public T withRandomBaseData() {
         this.name = dataGenerator.getRandomElement(dataGenerator.getSgNames());
         this.dateOfBirth = LocalDate.now().minusYears(dataGenerator.generateRandomInt(20, 60)); // Age between 20-60
