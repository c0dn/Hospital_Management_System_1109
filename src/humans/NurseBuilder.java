--- conflicted
+++ resolved
@@ -1,8 +1,4 @@
 package humans;
-
-<<<<<<< HEAD
-=======
-import java.util.Random;
 
 /**
  * Builder class for constructing instances of {@link Nurse}.
@@ -13,15 +9,10 @@
  * to facilitate object creation in a structured and readable manner.
  * </p>
  */
->>>>>>> 82e378c8
 public class NurseBuilder extends StaffBuilder<NurseBuilder> {
     /** The Registered Nurse ID (RNID) assigned to the nurse. */
     String rnid;
 
-<<<<<<< HEAD
-    NurseBuilder() {}
-
-=======
 
      /**
      * Constructs a new instance of {@code NurseBuilder}.
@@ -39,7 +30,6 @@
      * @param rnid The RNID to assign.
      * @return The current instance of {@code NurseBuilder} for method chaining.
      */
->>>>>>> 82e378c8
     public NurseBuilder rnid(String rnid) {
         this.rnid = rnid;
         return this;
