package tests;

import java.time.LocalDate;
<<<<<<< HEAD
import policy.*;

=======
/**
 * A test class for the {@link HealthInsuranceBuilder} class.
 * This class verifies the creation and functionality of health insurance policies.
 */
>>>>>>> 82e378c8
public class HealthInsuranceTest {
    /**
     * The main method executes tests for health insurance policies.
     *
     * @param args Command-line arguments (not used).
     */
    public static void main(String[] args) {
        try {
            System.out.println("\nTesting Health Insurance functionality...");

            // Test 1: Creating insurance policy using builder with specific data
            System.out.println("\nTest 1 - Creating health insurance with specific data:\n");
            InsurancePolicy specificPolicy = new HealthInsuranceBuilder()
                    .insuranceName("AIA HealthShield Gold Max")
                    .provider("AIA")
                    .policyId("H123456789")
                    .insuranceDescription("AIA HealthShield Gold Max offers protection against medical bills arising from hospitalisation, pre- and post-hospitalisation treatments and selected outpatient treatments.")
                    .status(InsuranceStatus.ACTIVE)
                    .startDate(LocalDate.of(2025, 1, 1))
                    .endDate(LocalDate.of(2025, 12, 31))
                    .coInsuranceRate(0.05)
                    .premium(1199.00)
                    .deductible(3000.0)
                    .hospitalCharges(15000)
                    .build();

            specificPolicy.displayPolicyDetails();

            // Test 2: Creating insurance policy using builder with random data
            System.out.println("\nTest 2 - Creating health insurance with random data:\n");
            InsurancePolicy randomPolicy = new HealthInsuranceBuilder()
                    .withRandomBaseData()
                    .build();

            randomPolicy.displayPolicyDetails();

            // Test 3: Creating multiple random policies to demonstrate variety
            System.out.println("\nTest 3 - Creating multiple random health insurance policies:\n");
            for (int i = 0; i < 3; i++) {
                System.out.println("\nRandom Policy " + (i + 1) + ":");
                InsurancePolicy policy = new HealthInsuranceBuilder()
                        .withRandomBaseData()
                        .build();
                policy.displayPolicyDetails();
            }

        } catch (Exception e) {
            System.err.println("Unexpected error: " + e.getMessage());
            e.printStackTrace();
        }
    }
}<|MERGE_RESOLUTION|>--- conflicted
+++ resolved
@@ -1,15 +1,12 @@
 package tests;
 
 import java.time.LocalDate;
-<<<<<<< HEAD
 import policy.*;
 
-=======
 /**
  * A test class for the {@link HealthInsuranceBuilder} class.
  * This class verifies the creation and functionality of health insurance policies.
  */
->>>>>>> 82e378c8
 public class HealthInsuranceTest {
     /**
      * The main method executes tests for health insurance policies.
