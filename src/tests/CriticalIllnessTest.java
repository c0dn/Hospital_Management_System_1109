package tests;

import java.time.LocalDate;
import policy.*;

/**
 * The {@code CriticalIllnessTest} class is a test suite for verifying the functionality of critical illness insurance policies.
 * It tests the creation of a critical illness insurance policy using the builder pattern and displays the policy details.
 */
public class CriticalIllnessTest {
    /**
     * The main method to execute the critical illness insurance tests.
     *
     * @param args Command-line arguments (not used).
     */
    public static void main(String[] args) {
        try {
            System.out.println("\nTesting Critical Illness Insurance functionality...");

<<<<<<< HEAD
            // Test 1: Creating critical illness insurance policy using builder with specific data
            System.out.println("\nTest 1 - Creating critical illness policy with specific data:\n");
=======
            // Test: Creating a critical illness insurance policy using builder with specific data
            System.out.println("\nTest - Creating critical illness insurance policy using builder with specific data:");
            /**
             * Creates a critical illness insurance policy using the {@code CriticalIllnessBuilder}.
             */
>>>>>>> 82e378c8
            InsurancePolicy specificPolicy = new CriticalIllnessBuilder()
                    .insuranceName("AIA Beyond Critical Care")
                    .provider("AIA")
                    .policyId("C123456789")
                    .insuranceDescription("This policy offers protection against critical illnesses like cancer, heart attack, stroke, etc.")
                    .status(InsuranceStatus.ACTIVE)
                    .startDate(LocalDate.of(2025, 1, 1))
                    .endDate(LocalDate.of(2025, 12, 31))
                    .premium(2500.0)
                    .payout(150000.0)
                    .coveredIllness(CriticalIllnessType.BENIGN_BRAIN_TUMOUR)
                    .build();

            specificPolicy.displayPolicyDetails();

            // Test 2: Creating critical illness insurance policy using builder with random data
            System.out.println("\nTest 2 - Creating critical illness policy with random data:\n");
            InsurancePolicy randomPolicy = new CriticalIllnessBuilder()
                    .withRandomBaseData()
                    .build();

            randomPolicy.displayPolicyDetails();

            // Test 3: Creating multiple random policies to demonstrate variety
            System.out.println("\nTest 3 - Creating multiple random critical illness policies:\n");
            for (int i = 0; i < 3; i++) {
                System.out.println("\nRandom Policy " + (i + 1) + ":");
                InsurancePolicy policy = new CriticalIllnessBuilder()
                        .withRandomBaseData()
                        .build();
                policy.displayPolicyDetails();
            }

        } catch (Exception e) {
            System.err.println("Unexpected error: " + e.getMessage());
            e.printStackTrace();
        }
    }
}<|MERGE_RESOLUTION|>--- conflicted
+++ resolved
@@ -17,16 +17,11 @@
         try {
             System.out.println("\nTesting Critical Illness Insurance functionality...");
 
-<<<<<<< HEAD
             // Test 1: Creating critical illness insurance policy using builder with specific data
             System.out.println("\nTest 1 - Creating critical illness policy with specific data:\n");
-=======
-            // Test: Creating a critical illness insurance policy using builder with specific data
-            System.out.println("\nTest - Creating critical illness insurance policy using builder with specific data:");
             /**
              * Creates a critical illness insurance policy using the {@code CriticalIllnessBuilder}.
              */
->>>>>>> 82e378c8
             InsurancePolicy specificPolicy = new CriticalIllnessBuilder()
                     .insuranceName("AIA Beyond Critical Care")
                     .provider("AIA")
