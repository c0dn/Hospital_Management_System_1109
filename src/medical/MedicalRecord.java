//package medical;

import humans.Patient;
import wards.Ward;

import java.time.LocalDate;
import java.util.List;

/**
 * Represents a patient's medical record in the insurance system.
 * <p>
 *     This class stores information related to a patient's medical visit, including:
 * </p>
 * <ul>
 *     <li>Procedure details</li>
 *     <li>Date of visit</li>
 *     <li>Type of visit</li>
 *     <li>Prescribed medications</li>
 *     <li>Drug allergies</li>
 *     <li>Medical history</li>
 *     <li>Attending doctor and nurses</li>
 *     <li>Hospital ward and healthcare provider</li>
 * </ul>
 */

<<<<<<< HEAD
//public class MedicalRecord {
//    /** The code representing the medical procedure performed during the visit. */
//    private String procedureCode;
//    /** The date on which the patient visited the healthcare facility. */
//    private LocalDate dateOfVisit;
//    /** The type of visit, such as inpatient or outpatient. */
//    private TypeOfVisit typeOfVisit;
//    /** A list of prescribed medications during the visit. */
//    private List<String> medication;
//    /** A list of drug allergies that the patient has. */
//    private List<String> drugAllergy;
//    /** A list of past medical conditions and treatments recorded for the patient. */
//    private List<String> medicalHistory;
//    /** The patient to whom this medical record belongs. */
//    private Patient patient;
//    /** The name of the doctor who attended to the patient. */
//    private String attendingDoctor;
//    /** The unique ID associated with this medical record. */
//    private String medicalRecordId;
//    /** The hospital ward where the patient was admitted (if applicable). */
//    private Ward ward;
//    /** The healthcare provider responsible for the patient's treatment. */
//    private HealthcareProvider healthcareProvider;
//    /** The list of nurses who attended to the patient during their visit. */
//    private List<String> attendingNurse;
//
//    /**
//     * Constructs a new MedicalRecord instance with the provided details.
//     *
//     * @param procedureCode      The medical procedure code associated with this record.
//     * @param dateOfVisit        The date of the patient’s visit.
//     * @param typeOfVisit        The type of visit (e.g., inpatient, outpatient).
//     * @param medication         The list of medications prescribed.
//     * @param drugAllergy        The list of drug allergies the patient has.
//     * @param medicalHistory     The patient's past medical conditions.
//     * @param patient            The patient associated with this record.
//     * @param attendingDoctor    The name of the doctor who attended to the patient.
//     * @param medicalRecordId    The unique medical record ID.
//     * @param ward               The hospital ward where the patient was admitted.
//     * @param healthcareProvider The healthcare provider responsible for the treatment.
//     * @param attendingNurse     The list of nurses attending to the patient.
//     */
//    public MedicalRecord(String procedureCode, LocalDate dateOfVisit, TypeOfVisit typeOfVisit,
//                         List<String> medication, List<String> drugAllergy, List<String> medicalHistory,
//                         Patient patient, String attendingDoctor, String medicalRecordId, Ward ward,
//                         HealthcareProvider healthcareProvider, List<String> attendingNurse) {
//
//        this.procedureCode = procedureCode;
//        this.dateOfVisit = dateOfVisit;
//        this.typeOfVisit = typeOfVisit;
//        this.medication = medication;
//        this.drugAllergy = drugAllergy;
//        this.medicalHistory = medicalHistory;
//        this.patient = patient;
//        this.attendingDoctor = attendingDoctor;
//        this.medicalRecordId = medicalRecordId;
//        this.ward = ward;
//        this.healthcareProvider = healthcareProvider;
//        this.attendingNurse = attendingNurse;
//    }
//
//    /**
//     * Retrieves the medical procedure code associated with this record.
//     *
//     * @return The procedure code.
//     */
//    public String getProcedureCode() { return procedureCode; }
//
//    /**
//     * Retrieves the date of the patient's visit.
//     *
//     * @return The visit date as a {@link LocalDate}.
//     */
//    public LocalDate getDateOfVisit() { return dateOfVisit; }
//
//    /**
//     * Retrieves the type of visit (eg. inpatient, outpatient).
//     *
//     * @return The type of visit as a {@link TypeOfVisit}.
//     */
//    public TypeOfVisit getTypeOfVisit() { return typeOfVisit; }
//
//    /**
//     * Retrieves the list of medications prescribed during the visit.
//     *
//     * @return A list of medication names.
//     */
//    public List<String> getMedication() { return medication; }
//
//    /**
//     * Retrieves the list of the patient's drug allergies.
//     *
//     * @return A list of known drug allergies.
//     */
//    public List<String> getDrugAllergy() { return drugAllergy; }
//
//    /**
//     * Retrieves the patient's medical history.
//     *
//     * @return A list of past medical conditions and treatments.
//     */
//    public List<String> getMedicalHistory() { return medicalHistory; }
//
//    /**
//     * Retrieves the patient associated with this medical record.
//     *
//     * @return The {@link Patient} onject.
//     */
//    public Patient getPatient() { return patient; }
//
//    /**
//     * Retrieves the unique medical record ID.
//     *
//     * @return The medical record ID.
//     */
//    public String getMedicalRecordId() { return medicalRecordId; }
//
//    /**
//     * Retrieves the hospital ward where the patient was admitted.
//     *
//     * @return The {@link Ward} associated with this record.
//     */
//    public Ward getWard() { return ward; }
//
//    /**
//     * Retrieves the healthcare provider responsible for the treatment.
//     *
//     * @return The {@link HealthcareProvider} associated with this record.
//     */
//    public HealthcareProvider getHealthcareProvider() { return healthcareProvider; }
//
//    /**
//     * Retrieves the name of the attending doctor for this visit.
//     *
//     * @return The name of the attending doctor.
//     */
//    public String getAttendingDoctor() { return attendingDoctor; }
//
//    /**
//     * Retrieves the list of attending nurses for this medical visit.
//     *
//     * @return A list of names of attending nurses.
//     */
//    public List<String> getAttendingNurse() { return attendingNurse; }
//}
=======
public class MedicalRecord {
    /** The code representing the medical procedure performed during the visit. */
    private String procedureCode;
    /** The date on which the patient visited the healthcare facility. */
    private LocalDate dateOfVisit;
    /** The type of visit, such as inpatient or outpatient. */
    private TypeOfVisit typeOfVisit;
    /** A list of prescribed medications during the visit. */
    private List<String> medication;
    /** A list of drug allergies that the patient has. */
    private List<String> drugAllergy;
    /** A list of past medical conditions and treatments recorded for the patient. */
    private List<String> medicalHistory;
    /** The patient to whom this medical record belongs. */
    private Patient patient;
    /** The name of the doctor who attended to the patient. */
    private String attendingDoctor;
    /** The unique ID associated with this medical record. */
    private String medicalRecordId;
    /** The hospital ward where the patient was admitted (if applicable). */
    private Ward ward;
    /** The healthcare provider responsible for the patient's treatment. */
    private HealthcareProvider healthcareProvider;
    /** The list of nurses who attended to the patient during their visit. */
    private List<String> attendingNurse;

    /**
     * Constructs a new MedicalRecord instance with the provided details.
     *
     * @param procedureCode      The medical procedure code associated with this record.
     * @param dateOfVisit        The date of the patient’s visit.
     * @param typeOfVisit        The type of visit (e.g., inpatient, outpatient).
     * @param medication         The list of medications prescribed.
     * @param drugAllergy        The list of drug allergies the patient has.
     * @param medicalHistory     The patient's past medical conditions.
     * @param patient            The patient associated with this record.
     * @param attendingDoctor    The name of the doctor who attended to the patient.
     * @param medicalRecordId    The unique medical record ID.
     * @param ward               The hospital ward where the patient was admitted.
     * @param healthcareProvider The healthcare provider responsible for the treatment.
     * @param attendingNurse     The list of nurses attending to the patient.
     */
    public MedicalRecord(String procedureCode, LocalDate dateOfVisit, TypeOfVisit typeOfVisit,
                         List<String> medication, List<String> drugAllergy, List<String> medicalHistory,
                         Patient patient, String attendingDoctor, String medicalRecordId, Ward ward,
                         HealthcareProvider healthcareProvider, List<String> attendingNurse) {

        this.procedureCode = procedureCode;
        this.dateOfVisit = dateOfVisit;
        this.typeOfVisit = typeOfVisit;
        this.medication = medication;
        this.drugAllergy = drugAllergy;
        this.medicalHistory = medicalHistory;
        this.patient = patient;
        this.attendingDoctor = attendingDoctor;
        this.medicalRecordId = medicalRecordId;
        this.ward = ward;
        this.healthcareProvider = healthcareProvider;
        this.attendingNurse = attendingNurse;
    }

    /**
     * Retrieves the medical procedure code associated with this record.
     *
     * @return The procedure code.
     */
    public String getProcedureCode() { return procedureCode; }

    /**
     * Retrieves the date of the patient's visit.
     *
     * @return The visit date as a {@link LocalDate}.
     */
    public LocalDate getDateOfVisit() { return dateOfVisit; }

    /**
     * Retrieves the type of visit (eg. inpatient, outpatient).
     *
     * @return The type of visit as a {@link TypeOfVisit}.
     */
    public TypeOfVisit getTypeOfVisit() { return typeOfVisit; }

    /**
     * Retrieves the list of medications prescribed during the visit.
     *
     * @return A list of medication names.
     */
    public List<String> getMedication() { return medication; }

    /**
     * Retrieves the list of the patient's drug allergies.
     *
     * @return A list of known drug allergies.
     */
    public List<String> getDrugAllergy() { return drugAllergy; }

    /**
     * Retrieves the patient's medical history.
     *
     * @return A list of past medical conditions and treatments.
     */
    public List<String> getMedicalHistory() { return medicalHistory; }

    /**
     * Retrieves the patient associated with this medical record.
     *
     * @return The {@link Patient} onject.
     */
    public Patient getPatient() { return patient; }

    /**
     * Retrieves the unique medical record ID.
     *
     * @return The medical record ID.
     */
    public String getMedicalRecordId() { return medicalRecordId; }

    /**
     * Retrieves the hospital ward where the patient was admitted.
     *
     * @return The {@link Ward} associated with this record.
     */
    public Ward getWard() { return ward; }

    /**
     * Retrieves the healthcare provider responsible for the treatment.
     *
     * @return The {@link HealthcareProvider} associated with this record.
     */
    public HealthcareProvider getHealthcareProvider() { return healthcareProvider; }

    /**
     * Retrieves the name of the attending doctor for this visit.
     *
     * @return The name of the attending doctor.
     */
    public String getAttendingDoctor() { return attendingDoctor; }

    /**
     * Retrieves the list of attending nurses for this medical visit.
     *
     * @return A list of names of attending nurses.
     */
    public List<String> getAttendingNurse() { return attendingNurse; }

    public void displayAllMedRec() {
        System.out.println("----- Medical Record Details -----");
        System.out.println("Medical Record ID: " + medicalRecordId);
        System.out.println("Healthcare Provider: " + (healthcareProvider != null ? healthcareProvider.toString() : "None"));
        System.out.println("Patient: " + (patient != null ? patient.toString() : "None"));
        System.out.println("Date of Visit: " + dateOfVisit);
        System.out.println("Type of Visit: " + typeOfVisit);
        System.out.println("Procedure Code: " + procedureCode);
        System.out.println("Medications: " + (medication.isEmpty() ? "None" : medication));
        System.out.println("Drug Allergies: " + (drugAllergy.isEmpty() ? "None" : drugAllergy));
        System.out.println("Medical History: " + (medicalHistory.isEmpty() ? "None" : medicalHistory));
        System.out.println("Ward: " + (ward != null ? ward.toString() : "None"));
        System.out.println("Attending Doctor: " + attendingDoctor);
        System.out.println("Attending Nurses: " + (attendingNurse.isEmpty() ? "None" : attendingNurse));
        System.out.println("----------------------------------");
        //show ALL records -- can be used for looking up info for HEALTHCARE STAFF side
    }

//    public void displayInsrMedRec() {
//        System.out.println("----- Medical Record Details -----");
//        System.out.println("Medical Record ID: " + medicalRecordId);
//        System.out.println("Healthcare Provider: " + (healthcareProvider != null ? healthcareProvider.toString() : "None"));
//        System.out.println("Patient: " + (patient != null ? patient.toString() : "None"));
//        System.out.println("Date of Visit: " + dateOfVisit);
//        System.out.println("Type of Visit: " + typeOfVisit);
//        System.out.println("Procedure Code: " + procedureCode);
//        System.out.println("Medications: " + (medication.isEmpty() ? "None" : medication));
//        System.out.println("Ward: " + (ward != null ? ward.toString() : "None"));
//        System.out.println("Attending Doctor: " + attendingDoctor);
//        System.out.println("----------------------------------");
//        // did not include attending nurses, drug allergies, medical history
//    }

}
>>>>>>> e8992ed0
<|MERGE_RESOLUTION|>--- conflicted
+++ resolved
@@ -1,4 +1,4 @@
-//package medical;
+package medical;
 
 import humans.Patient;
 import wards.Ward;
@@ -23,153 +23,6 @@
  * </ul>
  */
 
-<<<<<<< HEAD
-//public class MedicalRecord {
-//    /** The code representing the medical procedure performed during the visit. */
-//    private String procedureCode;
-//    /** The date on which the patient visited the healthcare facility. */
-//    private LocalDate dateOfVisit;
-//    /** The type of visit, such as inpatient or outpatient. */
-//    private TypeOfVisit typeOfVisit;
-//    /** A list of prescribed medications during the visit. */
-//    private List<String> medication;
-//    /** A list of drug allergies that the patient has. */
-//    private List<String> drugAllergy;
-//    /** A list of past medical conditions and treatments recorded for the patient. */
-//    private List<String> medicalHistory;
-//    /** The patient to whom this medical record belongs. */
-//    private Patient patient;
-//    /** The name of the doctor who attended to the patient. */
-//    private String attendingDoctor;
-//    /** The unique ID associated with this medical record. */
-//    private String medicalRecordId;
-//    /** The hospital ward where the patient was admitted (if applicable). */
-//    private Ward ward;
-//    /** The healthcare provider responsible for the patient's treatment. */
-//    private HealthcareProvider healthcareProvider;
-//    /** The list of nurses who attended to the patient during their visit. */
-//    private List<String> attendingNurse;
-//
-//    /**
-//     * Constructs a new MedicalRecord instance with the provided details.
-//     *
-//     * @param procedureCode      The medical procedure code associated with this record.
-//     * @param dateOfVisit        The date of the patient’s visit.
-//     * @param typeOfVisit        The type of visit (e.g., inpatient, outpatient).
-//     * @param medication         The list of medications prescribed.
-//     * @param drugAllergy        The list of drug allergies the patient has.
-//     * @param medicalHistory     The patient's past medical conditions.
-//     * @param patient            The patient associated with this record.
-//     * @param attendingDoctor    The name of the doctor who attended to the patient.
-//     * @param medicalRecordId    The unique medical record ID.
-//     * @param ward               The hospital ward where the patient was admitted.
-//     * @param healthcareProvider The healthcare provider responsible for the treatment.
-//     * @param attendingNurse     The list of nurses attending to the patient.
-//     */
-//    public MedicalRecord(String procedureCode, LocalDate dateOfVisit, TypeOfVisit typeOfVisit,
-//                         List<String> medication, List<String> drugAllergy, List<String> medicalHistory,
-//                         Patient patient, String attendingDoctor, String medicalRecordId, Ward ward,
-//                         HealthcareProvider healthcareProvider, List<String> attendingNurse) {
-//
-//        this.procedureCode = procedureCode;
-//        this.dateOfVisit = dateOfVisit;
-//        this.typeOfVisit = typeOfVisit;
-//        this.medication = medication;
-//        this.drugAllergy = drugAllergy;
-//        this.medicalHistory = medicalHistory;
-//        this.patient = patient;
-//        this.attendingDoctor = attendingDoctor;
-//        this.medicalRecordId = medicalRecordId;
-//        this.ward = ward;
-//        this.healthcareProvider = healthcareProvider;
-//        this.attendingNurse = attendingNurse;
-//    }
-//
-//    /**
-//     * Retrieves the medical procedure code associated with this record.
-//     *
-//     * @return The procedure code.
-//     */
-//    public String getProcedureCode() { return procedureCode; }
-//
-//    /**
-//     * Retrieves the date of the patient's visit.
-//     *
-//     * @return The visit date as a {@link LocalDate}.
-//     */
-//    public LocalDate getDateOfVisit() { return dateOfVisit; }
-//
-//    /**
-//     * Retrieves the type of visit (eg. inpatient, outpatient).
-//     *
-//     * @return The type of visit as a {@link TypeOfVisit}.
-//     */
-//    public TypeOfVisit getTypeOfVisit() { return typeOfVisit; }
-//
-//    /**
-//     * Retrieves the list of medications prescribed during the visit.
-//     *
-//     * @return A list of medication names.
-//     */
-//    public List<String> getMedication() { return medication; }
-//
-//    /**
-//     * Retrieves the list of the patient's drug allergies.
-//     *
-//     * @return A list of known drug allergies.
-//     */
-//    public List<String> getDrugAllergy() { return drugAllergy; }
-//
-//    /**
-//     * Retrieves the patient's medical history.
-//     *
-//     * @return A list of past medical conditions and treatments.
-//     */
-//    public List<String> getMedicalHistory() { return medicalHistory; }
-//
-//    /**
-//     * Retrieves the patient associated with this medical record.
-//     *
-//     * @return The {@link Patient} onject.
-//     */
-//    public Patient getPatient() { return patient; }
-//
-//    /**
-//     * Retrieves the unique medical record ID.
-//     *
-//     * @return The medical record ID.
-//     */
-//    public String getMedicalRecordId() { return medicalRecordId; }
-//
-//    /**
-//     * Retrieves the hospital ward where the patient was admitted.
-//     *
-//     * @return The {@link Ward} associated with this record.
-//     */
-//    public Ward getWard() { return ward; }
-//
-//    /**
-//     * Retrieves the healthcare provider responsible for the treatment.
-//     *
-//     * @return The {@link HealthcareProvider} associated with this record.
-//     */
-//    public HealthcareProvider getHealthcareProvider() { return healthcareProvider; }
-//
-//    /**
-//     * Retrieves the name of the attending doctor for this visit.
-//     *
-//     * @return The name of the attending doctor.
-//     */
-//    public String getAttendingDoctor() { return attendingDoctor; }
-//
-//    /**
-//     * Retrieves the list of attending nurses for this medical visit.
-//     *
-//     * @return A list of names of attending nurses.
-//     */
-//    public List<String> getAttendingNurse() { return attendingNurse; }
-//}
-=======
 public class MedicalRecord {
     /** The code representing the medical procedure performed during the visit. */
     private String procedureCode;
@@ -348,5 +201,4 @@
 //        // did not include attending nurses, drug allergies, medical history
 //    }
 
-}
->>>>>>> e8992ed0
+}