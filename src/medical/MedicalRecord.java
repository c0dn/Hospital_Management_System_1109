--- conflicted
+++ resolved
@@ -159,23 +159,6 @@
      */
     public List<String> getAttendingNurse() { return attendingNurse; }
 
-<<<<<<< HEAD
-    public void displayAllMedRec() {
-        System.out.println("----- Medical Record Details -----");
-        System.out.println("Medical Record ID: " + medicalRecordId);
-        System.out.println("Healthcare Provider: " + (healthcareProvider != null ? healthcareProvider.toString() : "None"));
-        System.out.println("Patient: " + (patient != null ? patient.toString() : "None"));
-        System.out.println("Date of Visit: " + dateOfVisit);
-        System.out.println("Procedure Code: " + procedureCode);
-        System.out.println("Medications: " + (medication.isEmpty() ? "None" : medication));
-        System.out.println("Drug Allergies: " + (drugAllergy.isEmpty() ? "None" : drugAllergy));
-        System.out.println("Medical History: " + (medicalHistory.isEmpty() ? "None" : medicalHistory));
-        System.out.println("Ward: " + (ward != null ? ward.toString() : "None"));
-        System.out.println("Attending Doctor: " + attendingDoctor);
-        System.out.println("Attending Nurses: " + (attendingNurse.isEmpty() ? "None" : attendingNurse));
-        System.out.println("----------------------------------");
-        //show ALL records -- can be used for looking up info for HEALTHCARE STAFF side
-=======
     public void displayMedicalRecord() {
 //        System.out.printf("%-20s %-20s %-15s %-20s %-20s %-20s %-15s %-20s %-20s %-20s %-20s%n",
 //                "Procedure Code", "Date of Visit", "Type of Visit", "Medication", "Drug Allergy",
@@ -212,23 +195,8 @@
         System.out.printf("\t\tProcedure Code: " + procedureCode);
         System.out.println("");
         System.out.println("=====================================================================");
->>>>>>> e127b461
     }
 
-//    public void displayInsrMedRec() {
-//        System.out.println("----- Medical Record Details -----");
-//        System.out.println("Medical Record ID: " + medicalRecordId);
-//        System.out.println("Healthcare Provider: " + (healthcareProvider != null ? healthcareProvider.toString() : "None"));
-//        System.out.println("Patient: " + (patient != null ? patient.toString() : "None"));
-//        System.out.println("Date of Visit: " + dateOfVisit);
-//        System.out.println("Type of Visit: " + typeOfVisit);
-//        System.out.println("Procedure Code: " + procedureCode);
-//        System.out.println("Medications: " + (medication.isEmpty() ? "None" : medication));
-//        System.out.println("Ward: " + (ward != null ? ward.toString() : "None"));
-//        System.out.println("Attending Doctor: " + attendingDoctor);
-//        System.out.println("----------------------------------");
-//        // did not include attending nurses, drug allergies, medical history
-//    }
 
 
 }