--- conflicted
+++ resolved
@@ -9,11 +9,6 @@
 import java.util.Map;
 import utils.DataGenerator;
 
-/**
- * Represents a consultation in the healthcare system.
- * This includes details about the consultation type, doctor, diagnostic codes,
- * procedures, prescriptions, and associated fees.
- */
 public class Consultation {
     private String consultationId;
     private ConsultationType type;
@@ -26,99 +21,6 @@
     private String notes;
 
     /**
-<<<<<<< HEAD
-     * Constructor to initialize a Consultation object.
-     *
-     * @param consultationId   The unique ID of the consultation.
-     * @param type             The type of the consultation (e.g., emergency, regular).
-     * @param doctorId         The ID of the doctor conducting the consultation.
-     * @param consultationTime The timestamp when the consultation took place.
-     * @param consultationFee  The fee for the consultation.
-     * @param diagnosticCodes  The list of diagnostic codes associated with the consultation.
-     * @param procedureCodes   The list of procedure codes associated with the consultation.
-     * @param prescriptions    The map of medications and their quantities prescribed.
-     * @param notes            Any additional notes from the doctor.
-     */
-    public Consultation(String consultationId, ConsultationType type, String doctorId, LocalDateTime consultationTime,
-                        BigDecimal consultationFee, List<DiagnosticCode> diagnosticCodes,
-                        List<ProcedureCode> procedureCodes, Map<Medication, Integer> prescriptions, String notes) {
-        this.consultationId = consultationId;
-        this.type = type;
-        this.doctorId = doctorId;
-        this.consultationTime = consultationTime;
-        this.consultationFee = consultationFee;
-        this.diagnosticCodes = diagnosticCodes != null ? diagnosticCodes : new ArrayList<>();
-        this.procedureCodes = procedureCodes != null ? procedureCodes : new ArrayList<>();
-        this.prescriptions = prescriptions != null ? prescriptions : new HashMap<>();
-        this.notes = notes;
-    }
-
-    // Getters and Setters
-
-    /**
-     * Returns the consultation ID.
-     *
-     * @return The consultation ID.
-     */
-    public String getConsultationId() {
-        return consultationId;
-    }
-
-    public void setConsultationId(String consultationId) {
-        this.consultationId = consultationId;
-    }
-
-    /**
-     * Returns the consultation type.
-     *
-     * @return The consultation type.
-     */
-    public ConsultationType getType() {
-        return type;
-    }
-
-    public void setType(ConsultationType type) {
-        this.type = type;
-    }
-
-    /**
-     * Returns the doctor ID conducting the consultation.
-     *
-     * @return The doctor ID.
-     */
-    public String getDoctorId() {
-        return doctorId;
-    }
-
-    public void setDoctorId(String doctorId) {
-        this.doctorId = doctorId;
-    }
-
-    /**
-     * Returns the timestamp of the consultation.
-     *
-     * @return The consultation timestamp.
-     */
-    public LocalDateTime getConsultationTime() {
-        return consultationTime;
-    }
-
-    public void setConsultationTime(LocalDateTime consultationTime) {
-        this.consultationTime = consultationTime;
-    }
-
-    /**
-     * Returns the consultation fee.
-     *
-     * @return The consultation fee.
-     */
-    public BigDecimal getConsultationFee() {
-        return consultationFee;
-    }
-
-    public void setConsultationFee(BigDecimal consultationFee) {
-        this.consultationFee = consultationFee;
-=======
      * Creates a consultation with random data for testing purposes
      * @return A randomly populated Consultation instance
      */
@@ -161,81 +63,26 @@
         }
         
         return consultation;
->>>>>>> f60cd698
     }
 
     /**
-     * Returns the list of diagnostic codes associated with the consultation.
-     *
-     * @return The list of diagnostic codes.
-     */
-    public List<DiagnosticCode> getDiagnosticCodes() {
-        return diagnosticCodes;
-    }
-
-    public void setDiagnosticCodes(List<DiagnosticCode> diagnosticCodes) {
-        this.diagnosticCodes = diagnosticCodes;
-    }
-
-    /**
-     * Returns the list of procedure codes associated with the consultation.
-     *
-     * @return The list of procedure codes.
-     */
-    public List<ProcedureCode> getProcedureCodes() {
-        return procedureCodes;
-    }
-
-    public void setProcedureCodes(List<ProcedureCode> procedureCodes) {
-        this.procedureCodes = procedureCodes;
-    }
-
-    /**
-     * Returns the map of prescriptions with their quantities.
-     *
-     * @return The map of prescriptions and their quantities.
-     */
-    public Map<Medication, Integer> getPrescriptions() {
-        return prescriptions;
-    }
-
-    public void setPrescriptions(Map<Medication, Integer> prescriptions) {
-        this.prescriptions = prescriptions;
-    }
-
-    /**
-     * Returns additional notes from the doctor regarding the consultation.
-     *
-     * @return The consultation notes.
-     */
-    public String getNotes() {
-        return notes;
-    }
-
-    public void setNotes(String notes) {
-        this.notes = notes;
-    }
-
-    /**
-     * Returns all related billable items for this consultation.
-     * This includes diagnostics, procedures, and medications with their quantities.
-     *
-     * @return A list of billable items.
+     * Returns all related charges as separate BillableItems
+     * This includes diagnostics, procedures, and medications with their quantities
      */
     public List<BillableItem> getRelatedBillableItems() {
         List<BillableItem> items = new ArrayList<>();
 
-        // Add diagnostics (if any)
+        // Add diagnostics
         if (diagnosticCodes != null) {
-            diagnosticCodes.forEach(code -> items.add(code));
+            items.addAll(diagnosticCodes);
         }
 
-        // Add procedures (if any)
+        // Add procedures
         if (procedureCodes != null) {
-            procedureCodes.forEach(code -> items.add(code));
+            items.addAll(procedureCodes);
         }
 
-        // Add medications with their quantities (if any)
+        // Add medications with their quantities as MedicationBillableItem
         if (prescriptions != null) {
             prescriptions.forEach((medication, quantity) ->
                     items.add(new MedicationBillableItem(medication, quantity, true)));
@@ -244,36 +91,21 @@
         return items;
     }
 
-<<<<<<< HEAD
-    /**
-     * Calculates the total charges for the consultation, including:
-     * - Consultation fee
-     * - Diagnostic codes charges
-     * - Procedure codes charges
-     * - Prescription charges based on medication and quantity
-     *
-     * @return The total charges for the consultation.
-     */
-=======
->>>>>>> f60cd698
     public BigDecimal calculateCharges() {
         BigDecimal total = consultationFee;
 
-        // Add diagnostic charges
         if (diagnosticCodes != null) {
             total = total.add(diagnosticCodes.stream()
                     .map(DiagnosticCode::getUnsubsidisedCharges)
                     .reduce(BigDecimal.ZERO, BigDecimal::add));
         }
 
-        // Add procedure charges
         if (procedureCodes != null) {
             total = total.add(procedureCodes.stream()
                     .map(ProcedureCode::getUnsubsidisedCharges)
                     .reduce(BigDecimal.ZERO, BigDecimal::add));
         }
 
-        // Add prescription charges (medications and their quantities)
         if (prescriptions != null) {
             total = total.add(prescriptions.entrySet().stream()
                     .map(entry -> entry.getKey().calculateCost(entry.getValue()))
@@ -283,11 +115,6 @@
         return total;
     }
 
-    /**
-     * Returns the category of the consultation based on its type.
-     *
-     * @return The category of the consultation as a string.
-     */
     public String getCategory() {
         return switch (type) {
             case EMERGENCY -> "EMERGENCY_CONSULTATION";
@@ -296,18 +123,4 @@
             case FOLLOW_UP -> "FOLLOW_UP_CONSULTATION";
         };
     }
-<<<<<<< HEAD
-
-    /**
-     * Returns a string representation of the consultation details.
-     *
-     * @return A string describing the consultation.
-     */
-    @Override
-    public String toString() {
-        return String.format("Consultation ID: %s, Type: %s, Doctor: %s, Time: %s, Fee: %s, Notes: %s",
-                consultationId, type, doctorId, consultationTime, consultationFee, notes);
-    }
-=======
->>>>>>> f60cd698
 }