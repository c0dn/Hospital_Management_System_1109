--- conflicted
+++ resolved
@@ -1,12 +1,4 @@
 package policy;
-
-<<<<<<< HEAD
-public class HealthInsuranceBuilder extends InsuranceBuilder<HealthInsuranceBuilder> {
-    double hospitalCharges;
-
-    public HealthInsuranceBuilder() {}
-=======
-import java.time.LocalDate;
 
 /**
  * A builder class for constructing {@link HealthInsurance} instances.
@@ -14,7 +6,8 @@
 public class HealthInsuranceBuilder extends InsuranceBuilder<HealthInsuranceBuilder> {
     /** The maximum hospital charges covered by the policy. */
     private double hospitalCharges;
->>>>>>> 82e378c8
+
+    public HealthInsuranceBuilder() {}
 
     /**
      * Returns the builder instance.
@@ -35,11 +28,6 @@
         return self();
     }
 
-    /**
-     * Builds and returns a {@link HealthInsurance} instance.
-     * Ensures required fields are properly initialized.
-     * @return A new {@code HealthInsurance} instance.
-     */
     @Override
     protected void validateFields() {
         super.validateFields();
