package policy;
import java.time.LocalDate;

/**
 * Represents an accident insurance policy that extends {@link InsurancePolicy}.
 * This policy includes coverage for different types of accidents and provides an optional daily allowance for medical-related accidents.
 */
public class AccidentInsurance extends InsurancePolicy {
    /** The type of accident covered by this insurance policy. */
    private AccidentsType accidents;
    /** The daily allowance amount provided for medical-related accidents. */
    private double allowance;

    /**
<<<<<<< HEAD
     * Package-private constructor that accepts only an AccidentBuilder
     * to enforce the builder pattern.
     *
     * @param builder The builder object containing initialization data
     */
    AccidentInsurance(AccidentBuilder builder) {
        super(builder);
        this.accidents = builder.accidents;
        this.allowance = builder.allowance;
=======
     * Constructs an AccidentInsurance policy with the specified details.
     *
     * @param policyId          The unique identifier of the policy.
     * @param insuranceProvider The name of the insurance provider.
     * @param deductible        The deductible amount for the policy.
     * @param insuranceStatus   The current status of the insurance policy.
     * @param startDate         The start date of the policy coverage.
     * @param endDate           The end date of the policy coverage.
     * @param coInsuranceRate   The co-insurance rate applied to the policy.
     * @param premiumAmount     The premium amount to be paid.
     * @param insurancePayout   The payout amount provided in case of an accident.
     * @param accidents         The type of accident covered under this policy.
     * @param allowance         The daily allowance provided for medical-related accidents.
     * @param insuranceName     The name of the insurance policy.
     * @param insuranceDescription A description of the insurance policy.
     */
    public AccidentInsurance(String policyId, String insuranceProvider, double deductible, InsuranceStatus insuranceStatus, LocalDate startDate, LocalDate endDate, double coInsuranceRate, double premiumAmount, double insurancePayout, AccidentsType accidents, double allowance, String insuranceName, String insuranceDescription) {
        super(policyId, insuranceProvider, deductible, insuranceStatus, startDate, endDate, coInsuranceRate, premiumAmount, insurancePayout, insuranceName,  insuranceDescription);
        this.accidents = accidents;
        this.allowance = allowance;
>>>>>>> 82e378c8
    }

    /**
     * Gets the type of accident covered by this policy.
     *
     * @return The accident type.
     */
    public AccidentsType getAccidents() {
        return accidents;
    }

    /**
     * Gets the daily allowance amount for medical-related accidents.
     *
     * @return The allowance amount.
     */
    public double getAllowance() {
        return allowance;
    }
    // rejection reason
    /**
     * Displays the details of the accident insurance policy.
     *
     * <p>This method overrides {@link InsurancePolicy#displayPolicyDetails()} to provide additional
     * information about the accident type and allowance if applicable.</p>
     */
    public void displayPolicyDetails() {
        super.displayPolicyDetails();
        System.out.format("Covered Accident Type: %s%n", accidents);
        if (accidents == AccidentsType.MEDICAL) {
            System.out.format("Daily Allowance: $%.2f%n", allowance);
        } else {
            System.out.format("Insurance Payout: $%.2f%n", getInsurancePayout());
        }
    }
}<|MERGE_RESOLUTION|>--- conflicted
+++ resolved
@@ -12,7 +12,6 @@
     private double allowance;
 
     /**
-<<<<<<< HEAD
      * Package-private constructor that accepts only an AccidentBuilder
      * to enforce the builder pattern.
      *
@@ -22,28 +21,6 @@
         super(builder);
         this.accidents = builder.accidents;
         this.allowance = builder.allowance;
-=======
-     * Constructs an AccidentInsurance policy with the specified details.
-     *
-     * @param policyId          The unique identifier of the policy.
-     * @param insuranceProvider The name of the insurance provider.
-     * @param deductible        The deductible amount for the policy.
-     * @param insuranceStatus   The current status of the insurance policy.
-     * @param startDate         The start date of the policy coverage.
-     * @param endDate           The end date of the policy coverage.
-     * @param coInsuranceRate   The co-insurance rate applied to the policy.
-     * @param premiumAmount     The premium amount to be paid.
-     * @param insurancePayout   The payout amount provided in case of an accident.
-     * @param accidents         The type of accident covered under this policy.
-     * @param allowance         The daily allowance provided for medical-related accidents.
-     * @param insuranceName     The name of the insurance policy.
-     * @param insuranceDescription A description of the insurance policy.
-     */
-    public AccidentInsurance(String policyId, String insuranceProvider, double deductible, InsuranceStatus insuranceStatus, LocalDate startDate, LocalDate endDate, double coInsuranceRate, double premiumAmount, double insurancePayout, AccidentsType accidents, double allowance, String insuranceName, String insuranceDescription) {
-        super(policyId, insuranceProvider, deductible, insuranceStatus, startDate, endDate, coInsuranceRate, premiumAmount, insurancePayout, insuranceName,  insuranceDescription);
-        this.accidents = accidents;
-        this.allowance = allowance;
->>>>>>> 82e378c8
     }
 
     /**
@@ -63,7 +40,8 @@
     public double getAllowance() {
         return allowance;
     }
-    // rejection reason
+
+
     /**
      * Displays the details of the accident insurance policy.
      *
