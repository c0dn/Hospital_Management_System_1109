package policy;

import java.time.LocalDate;
import utils.DataGenerator;

/**
 * A generic superclass for building different types of insurance policies.
 * @param <T> The type of the subclass builder to enable method chaining.
 */
public abstract class InsuranceBuilder<T extends InsuranceBuilder<T>> {
    protected static final DataGenerator dataGenerator = DataGenerator.getInstance();

    /** Unique identifier for the insurance policy. */
    protected String policyId;
    /** Name of the insurance provider issuing the policy. */
    protected String insuranceProvider;
    /** The deductible amount the policyholder must pay before insurance coverage begins. */
    protected double deductible;
    /** The current status of the insurance policy (e.g., active, expired, pending). */
    protected InsuranceStatus insuranceStatus;
    /** The start date of the insurance policy. */
    protected LocalDate startDate;
    /** The end date of the insurance policy. */
    protected LocalDate endDate;
    /** The percentage of costs shared by the insured person after the deductible is met. */
    protected double coInsuranceRate;
    /** This is the amount the policyholder pays for the insurance policy. */
    protected double premiumAmount;
    /** The amount of money the insurance policy will pay out. */
    protected double insurancePayout;
    /** The name of the insurance policy. */
    protected String insuranceName;
    /** A description of the insurance policy. */
    protected String insuranceDescription;

<<<<<<< HEAD
    InsuranceBuilder() {}

    /**
     * Returns the current instance of the builder class.
     * Exists so chaining is possible
     *
     * @return The current instance of type T.
     */
    @SuppressWarnings("unchecked")
    protected T self() {
        return (T) this;
    }
=======
    // Self-reference for method chaining
    /**
     * Returns a self-reference to the builder for method chaining.
     *
     * @return A reference to the builder subclass.
     */
    protected abstract T self();
>>>>>>> 82e378c8

    /**
     * Sets the policy ID.
     *
     * @param policyId The unique policy ID.
     * @return The builder instance.
     */
    public T policyId(String policyId) {
        this.policyId = policyId;
        return self();
    }

    /**
     * Sets the insurance provider name.
     *
     * @param provider The name of the insurance provider.
     * @return The builder instance.
     */
    public T provider(String provider) {
        this.insuranceProvider = provider;
        return self();
    }

    /**
     * Sets the deductible amount.
     *
     * @param deductible The deductible amount.
     * @return The builder instance.
     */
    public T deductible(double deductible) {
        this.deductible = deductible;
        return self();
    }

    /**
     * Sets the insurance status.
     *
     * @param status The insurance policy status.
     * @return The builder instance.
     */
    public T status(InsuranceStatus status) {
        this.insuranceStatus = status;
        return self();
    }

    /**
     * Sets the start date of the insurance policy.
     *
     * @param startDate The start date.
     * @return The builder instance.
     */
    public T startDate(LocalDate startDate) {
        this.startDate = startDate;
        return self();
    }

    /**
     * Sets the end date of the insurance policy.
     *
     * @param endDate The end date.
     * @return The builder instance.
     */
    public T endDate(LocalDate endDate) {
        this.endDate = endDate;
        return self();
    }

    /**
     * Sets the co-insurance rate.
     *
     * @param coInsuranceRate The co-insurance rate as a percentage.
     * @return The builder instance.
     */
    public T coInsuranceRate(double coInsuranceRate) {
        this.coInsuranceRate = coInsuranceRate;
        return self();
    }

    /**
     * Sets the premium amount.
     *
     * @param premium The premium amount.
     * @return The builder instance.
     */
    public T premium(double premium) {
        this.premiumAmount = premium;
        return self();
    }

    /**
     * Sets the insurance payout amount.
     *
     * @param payout The payout amount.
     * @return The builder instance.
     */
    public T payout(double payout) {
        this.insurancePayout = payout;
        return self();
    }

    /**
     * Sets the insurance name.
     *
     * @param insuranceName The name of the insurance.
     * @return The builder instance.
     */
    public T insuranceName(String insuranceName) {
        this.insuranceName = insuranceName;
        return self();
    }

    /**
     * Sets the insurance description.
     *
     * @param insuranceDescription The insurance policy description.
     * @return The builder instance.
     */
    public T insuranceDescription(String insuranceDescription) {
        this.insuranceDescription = insuranceDescription;
        return self();
    }

    /**
     * Validates required fields before building the insurance policy.
     *
     * @throws IllegalStateException If any required field is missing or invalid.
     */
    protected void validateFields() {
        if (insuranceName == null || insuranceName.trim().isEmpty()) {
            throw new IllegalStateException("Insurance name is required");
        }
        if (policyId == null || policyId.trim().isEmpty()) {
            throw new IllegalStateException("Policy ID is required");
        }
        if (insuranceProvider == null || insuranceProvider.trim().isEmpty()) {
            throw new IllegalStateException("Insurance provider is required");
        }
        if (insuranceDescription == null || insuranceDescription.trim().isEmpty()) {
            throw new IllegalStateException("Insurance description is required");
        }
        if (insuranceStatus == null) {
            throw new IllegalStateException("Insurance status is required");
        }
        if (startDate == null || endDate == null) {
            throw new IllegalStateException("Valid start and end dates are required");
        }
    }

<<<<<<< HEAD
    public T withRandomBaseData() {
        this.insuranceProvider = dataGenerator.getRandomInsuranceCompany();
        this.deductible = dataGenerator.generateDeductible();
        this.insuranceStatus = dataGenerator.getRandomEnum(InsuranceStatus.class);
        this.startDate = LocalDate.now();
        this.endDate = startDate.plusYears(1);
        this.coInsuranceRate = dataGenerator.generateCoInsuranceRate();
        this.premiumAmount = dataGenerator.generatePremium();
        this.insurancePayout = 100000 + dataGenerator.generatePremium() * 100; // Higher payout based on premium
        return self();
    }

=======
    /**
     * Builds and returns an instance of the insurance policy.
     *
     * @return An instance of InsurancePolicy.
     */
>>>>>>> 82e378c8
    public abstract InsurancePolicy build();
}<|MERGE_RESOLUTION|>--- conflicted
+++ resolved
@@ -33,7 +33,6 @@
     /** A description of the insurance policy. */
     protected String insuranceDescription;
 
-<<<<<<< HEAD
     InsuranceBuilder() {}
 
     /**
@@ -46,15 +45,6 @@
     protected T self() {
         return (T) this;
     }
-=======
-    // Self-reference for method chaining
-    /**
-     * Returns a self-reference to the builder for method chaining.
-     *
-     * @return A reference to the builder subclass.
-     */
-    protected abstract T self();
->>>>>>> 82e378c8
 
     /**
      * Sets the policy ID.
@@ -203,7 +193,7 @@
         }
     }
 
-<<<<<<< HEAD
+
     public T withRandomBaseData() {
         this.insuranceProvider = dataGenerator.getRandomInsuranceCompany();
         this.deductible = dataGenerator.generateDeductible();
@@ -216,12 +206,10 @@
         return self();
     }
 
-=======
     /**
      * Builds and returns an instance of the insurance policy.
      *
      * @return An instance of InsurancePolicy.
      */
->>>>>>> 82e378c8
     public abstract InsurancePolicy build();
 }