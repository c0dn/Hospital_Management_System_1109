--- conflicted
+++ resolved
@@ -6,14 +6,10 @@
  */
 public class CriticalIllnessBuilder extends InsuranceBuilder<CriticalIllnessBuilder> {
 
-<<<<<<< HEAD
+    /** The critical illness type covered under the insurance policy. */
     CriticalIllnessType coveredIllness;
 
     public CriticalIllnessBuilder() {}
-=======
-    /** The critical illness type covered under the insurance policy. */
-    private CriticalIllnessType coveredIllness;
->>>>>>> 82e378c8
 
     /**
      * Returns the builder instance.
@@ -34,12 +30,6 @@
         return self();
     }
 
-    /**
-     * Builds and returns a {@link CriticalIllnessInsurance} instance.
-     * Ensures all required fields are properly initialized.
-     * @return A new instance of {@code CriticalIllnessInsurance}.
-     * @throws IllegalStateException if {@code coveredIllness} is not set.
-     */
     @Override
     protected void validateFields() {
         super.validateFields();
