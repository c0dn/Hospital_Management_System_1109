package policy;

/**
 * Builder class for creating instances of {@link AccidentInsurance}.
 * This class follows the builder pattern and allows setting various attributes
 * specific to accident insurance policies.
 *
 * @see AccidentInsurance
 */
public class AccidentBuilder extends InsuranceBuilder<AccidentBuilder> {
<<<<<<< HEAD

    AccidentsType accidents;
    double allowance;

=======
    /** The type of accident covered by the insurance policy. */
    private AccidentsType accidents;
    /** The allowance provided for accident-related expenses. */
    private double allowance;
    /** Default constructor for {@code AccidentBuilder}. */
>>>>>>> 82e378c8
    public AccidentBuilder() {}

    /**
     * Sets the type of accident covered by the insurance policy.
     *
     * @param accidents The type of accident covered.
     * @return This builder instance.
     */
    public AccidentBuilder accidents(AccidentsType accidents) {
        this.accidents = accidents;
        return this;
    }

    /**
     * Sets the allowance amount for accident-related expenses.
     *
     * @param allowance The accident allowance amount.
     * @return This builder instance.
     */
    public AccidentBuilder allowance(double allowance) {
        this.allowance = allowance;
        return this;
    }

    /**
     * Returns this builder instance.
     *
     * @return This {@code AccidentBuilder} instance.
     */
    @Override
    protected AccidentBuilder self() {
        return this;
    }

<<<<<<< HEAD
    @Override
    public AccidentBuilder withRandomBaseData() {
        super.withRandomBaseData();
        this.accidents = dataGenerator.getRandomEnum(AccidentsType.class);
        this.allowance = dataGenerator.generateAccidentAllowance();
        this.insuranceName = dataGenerator.getRandomAccidentInsuranceName();
        this.insuranceDescription = dataGenerator.generateAccidentInsuranceDescription();
        this.policyId = dataGenerator.generateAccidentPolicyId();
        return self();
    }

    @Override
    protected void validateFields() {
        super.validateFields();
        if (accidents == null) {
            throw new IllegalStateException("Accident type is required");
        }
        if (allowance <= 0) {
            throw new IllegalStateException("Allowance must be greater than 0");
        }
    }

    @Override
    public AccidentInsurance build() {
=======
    /**
     * Builds and returns an {@link AccidentInsurance} instance with the configured attributes.
     *
     * @return A new {@code AccidentInsurance} instance.
     * @throws IllegalStateException If required fields are not set.
     */
   @Override
   public AccidentInsurance build() {
>>>>>>> 82e378c8
        validateFields();

        return new AccidentInsurance(this);
    }
}<|MERGE_RESOLUTION|>--- conflicted
+++ resolved
@@ -8,18 +8,10 @@
  * @see AccidentInsurance
  */
 public class AccidentBuilder extends InsuranceBuilder<AccidentBuilder> {
-<<<<<<< HEAD
 
     AccidentsType accidents;
     double allowance;
 
-=======
-    /** The type of accident covered by the insurance policy. */
-    private AccidentsType accidents;
-    /** The allowance provided for accident-related expenses. */
-    private double allowance;
-    /** Default constructor for {@code AccidentBuilder}. */
->>>>>>> 82e378c8
     public AccidentBuilder() {}
 
     /**
@@ -54,8 +46,13 @@
         return this;
     }
 
-<<<<<<< HEAD
-    @Override
+    /**
+     * Builds and returns an {@link AccidentInsurance} instance with the configured attributes.
+     *
+     * @return A new {@code AccidentInsurance} instance.
+     * @throws IllegalStateException If required fields are not set.
+     */
+   @Override
     public AccidentBuilder withRandomBaseData() {
         super.withRandomBaseData();
         this.accidents = dataGenerator.getRandomEnum(AccidentsType.class);
@@ -77,18 +74,14 @@
         }
     }
 
-    @Override
-    public AccidentInsurance build() {
-=======
     /**
      * Builds and returns an {@link AccidentInsurance} instance with the configured attributes.
      *
      * @return A new {@code AccidentInsurance} instance.
      * @throws IllegalStateException If required fields are not set.
      */
-   @Override
-   public AccidentInsurance build() {
->>>>>>> 82e378c8
+    @Override
+    public AccidentInsurance build() {
         validateFields();
 
         return new AccidentInsurance(this);
