--- conflicted
+++ resolved
@@ -10,7 +10,6 @@
     private CriticalIllnessType coveredIllness;
 
     /**
-<<<<<<< HEAD
      * Package-private constructor that accepts only a CriticalIllnessBuilder
      * to enforce the builder pattern.
      *
@@ -19,31 +18,6 @@
     CriticalIllnessInsurance(CriticalIllnessBuilder builder) {
         super(builder);
         this.coveredIllness = builder.coveredIllness;
-=======
-     * Constructs a Critical Illness Insurance policy.
-     *
-     * @param policyId The unique identifier for the policy.
-     * @param insuranceProvider The insurance provider name.
-     * @param deductible The deductible amount for claims.
-     * @param insuranceStatus The current status of the insurance policy.
-     * @param startDate The start date of the policy.
-     * @param endDate The end date of the policy.
-     * @param coInsuranceRate The co-insurance rate percentage.
-     * @param premiumAmount The premium amount to be paid.
-     * @param insurancePayout The payout amount upon claim approval.
-     * @param insuranceName The name of the insurance policy.
-     * @param insuranceDescription A description of the policy.
-     * @param coveredIllness The critical illness type covered under this policy.
-     */
-    public CriticalIllnessInsurance(String policyId, String insuranceProvider, double deductible,
-                                    InsuranceStatus insuranceStatus, LocalDate startDate, LocalDate endDate,
-                                    double coInsuranceRate, double premiumAmount, double insurancePayout,
-                                    String insuranceName, String insuranceDescription, CriticalIllnessType coveredIllness) {
-        super(policyId, insuranceProvider, deductible, insuranceStatus, startDate, endDate, coInsuranceRate, premiumAmount, insurancePayout, insuranceName, insuranceDescription);
-        this.coveredIllness = coveredIllness;
-
-
->>>>>>> 82e378c8
     }
 
     /**
