package policy;

import humans.Patient;

import java.time.LocalDate;

/**
 * Represents an insurance policy associated with a patient.
 * It contains details such as insurance provider name, deductible and expiry date.
 */

<<<<<<< HEAD
public class InsurancePolicy {
    private final String policyId;
    private Patient policyholderName;
=======
public abstract class InsurancePolicy {
    /** Unique identifier for the insurance policy. */
    private String policyId;
    /** Name of the insurance provider issuing the policy. */
>>>>>>> 62c77a67
    private String insuranceProvider;
    /** The deductible amount the policyholder must pay before insurance coverage begins. */
    private double deductible;
    /** The current status of the insurance policy (e.g., active, expired, pending). */
    private InsuranceStatus insuranceStatus;
    /** The start date of the insurance policy. */
    private LocalDate startDate;
    /** The end date of the insurance policy. */
    private LocalDate endDate;
    /** The percentage of costs shared by the insured person after the deductible is met. */
    private double coInsuranceRate;
    private double premiumAmount;

<<<<<<< HEAD
    public InsurancePolicy(String policyId,Patient policyholderName, String insuranceProvider, double deductible,
=======
    /**
     * Constructs an InsurancePolicy object with the specified details.
     *
     * @param policyId Unique identifier for the insurance policy.
     * @param insuranceProvider Name of the insurance provider.
     * @param deductible Deductible amount before coverage applies.
     * @param insuranceStatus Current status of the insurance policy.
     * @param startDate Start date of the insurance coverage.
     * @param endDate End date of the insurance coverage.
     * @param coInsuranceRate Co-insurance rate, representing the cost-sharing percentage.
     */
    public InsurancePolicy(String policyId, String insuranceProvider, double deductible,
>>>>>>> 62c77a67
                           InsuranceStatus insuranceStatus, LocalDate startDate, LocalDate endDate,
                           double coInsuranceRate, double premiumAmount) {

        this.policyId = policyId;
        this.policyholderName = policyholderName;
        this.insuranceProvider = insuranceProvider;
        this.deductible = deductible;
        this.insuranceStatus = insuranceStatus;
        this.startDate = startDate;
        this.endDate = endDate;
        this.coInsuranceRate = coInsuranceRate;
        this.premiumAmount = premiumAmount;
    }

    // getters
    /**
     * Retrieves the unique policy ID.
     *
     * @return The policy ID as a string.
     */
    public String getPolicyId() { return policyId; }

<<<<<<< HEAD
    public Patient getPolicyholderName() { return policyholderName; }

=======
    /**
     * Retrieves the name of the insurance provider.
     *
     * @return The name of the insurance provider.
     */
>>>>>>> 62c77a67
    public String getInsuranceProvider() { return insuranceProvider; }

    /**
     * Retrieves the deductible amount of the insurance policy.
     *
     * @return The deductible amount.
     */
    public double getDeductible() { return deductible; }

    /**
     * Retrieves the current status of the insurance policy.
     *
     * @return The insurance status.
     */
    public InsuranceStatus getInsuranceStatus() { return insuranceStatus; }

    /**
     * Retrieves the start date of the insurance policy.
     *
     * @return The start date.
     */
    public LocalDate getStartDate() { return startDate; }

    /**
     * Retrieves the end date of the insurance policy.
     *
     * @return The end date.
     */
    public LocalDate getEndDate() { return endDate; }

    /**
     * Retrieves the co-insurance rate.
     *
     * @return The co-insurance rate as a percentage.
     */
    public double getCoInsuranceRate() { return coInsuranceRate; }

    public double getPremiumAmount() { return premiumAmount; }

}<|MERGE_RESOLUTION|>--- conflicted
+++ resolved
@@ -1,6 +1,4 @@
 package policy;
-
-import humans.Patient;
 
 import java.time.LocalDate;
 
@@ -9,16 +7,10 @@
  * It contains details such as insurance provider name, deductible and expiry date.
  */
 
-<<<<<<< HEAD
-public class InsurancePolicy {
-    private final String policyId;
-    private Patient policyholderName;
-=======
 public abstract class InsurancePolicy {
     /** Unique identifier for the insurance policy. */
     private String policyId;
     /** Name of the insurance provider issuing the policy. */
->>>>>>> 62c77a67
     private String insuranceProvider;
     /** The deductible amount the policyholder must pay before insurance coverage begins. */
     private double deductible;
@@ -30,11 +22,7 @@
     private LocalDate endDate;
     /** The percentage of costs shared by the insured person after the deductible is met. */
     private double coInsuranceRate;
-    private double premiumAmount;
 
-<<<<<<< HEAD
-    public InsurancePolicy(String policyId,Patient policyholderName, String insuranceProvider, double deductible,
-=======
     /**
      * Constructs an InsurancePolicy object with the specified details.
      *
@@ -47,19 +35,16 @@
      * @param coInsuranceRate Co-insurance rate, representing the cost-sharing percentage.
      */
     public InsurancePolicy(String policyId, String insuranceProvider, double deductible,
->>>>>>> 62c77a67
                            InsuranceStatus insuranceStatus, LocalDate startDate, LocalDate endDate,
-                           double coInsuranceRate, double premiumAmount) {
+                           double coInsuranceRate) {
 
         this.policyId = policyId;
-        this.policyholderName = policyholderName;
         this.insuranceProvider = insuranceProvider;
         this.deductible = deductible;
         this.insuranceStatus = insuranceStatus;
         this.startDate = startDate;
         this.endDate = endDate;
         this.coInsuranceRate = coInsuranceRate;
-        this.premiumAmount = premiumAmount;
     }
 
     // getters
@@ -70,16 +55,11 @@
      */
     public String getPolicyId() { return policyId; }
 
-<<<<<<< HEAD
-    public Patient getPolicyholderName() { return policyholderName; }
-
-=======
     /**
      * Retrieves the name of the insurance provider.
      *
      * @return The name of the insurance provider.
      */
->>>>>>> 62c77a67
     public String getInsuranceProvider() { return insuranceProvider; }
 
     /**
@@ -116,7 +96,4 @@
      * @return The co-insurance rate as a percentage.
      */
     public double getCoInsuranceRate() { return coInsuranceRate; }
-
-    public double getPremiumAmount() { return premiumAmount; }
-
 }